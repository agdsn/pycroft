--- conflicted
+++ resolved
@@ -10,7 +10,6 @@
     display: block;
 }
 
-<<<<<<< HEAD
 .overview {
     text-align: center;
 }
@@ -18,8 +17,4 @@
 .overview a {
     width: 80%;
     margin-top: 10%;
-=======
-ul.showList {
-    list-style-type: none;
->>>>>>> 2e66602a
 }