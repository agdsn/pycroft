--- conflicted
+++ resolved
@@ -10,11 +10,7 @@
     </th>
 {% endmacro %}
 
-<<<<<<< HEAD
 {% macro item_table(table_id, data_url="", display_columns=[], footer=[], row_style="", server_pagination=False, sort_order="asc") %}
-=======
-{% macro item_table(table_id, data_url="", display_columns, footer=[], row_style="", server_pagination=False, sort_order="asc") %}
->>>>>>> 05e7acec
     <div id="{{ table_id }}-toolbar" class="btn-toolbar" role="toolbar">
         {% if caller is defined %}
             {{ caller() }}
