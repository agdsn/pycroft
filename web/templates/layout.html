--- conflicted
+++ resolved
@@ -17,13 +17,6 @@
 </head>
 
 <body>
-
-<<<<<<< HEAD
-<!-- Navbar
-    ================================================== -->
-=======
-{% import "macros/navigation.html" as navigation with context %}
->>>>>>> fb83c532
 
 <div class="navbar navbar-fixed-top">
     <div class="navbar-inner">
