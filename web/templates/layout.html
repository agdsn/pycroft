--- conflicted
+++ resolved
@@ -17,13 +17,6 @@
 </head>
 
 <body>
-
-<<<<<<< HEAD
-<!-- Navbar
-    ================================================== -->
-=======
-{% import "macros/navigation.html" as navigation with context %}
->>>>>>> 2e66602a
 
 <div class="navbar navbar-fixed-top">
     <div class="navbar-inner">
