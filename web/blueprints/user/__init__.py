--- conflicted
+++ resolved
@@ -154,31 +154,6 @@
 
 @bp.route("/show/<user_id>/hosts")
 def user_show_hosts_json(user_id):
-<<<<<<< HEAD
-=======
-    return jsonify(items=[{
-            'host': "{} ({})".format(host_cname_filter(user_host),
-                                     host_name_filter(user_host)),
-            'room': "{} / {}-{}".format(user_host.room.dormitory.short_name,
-                                        user_host.room.level,
-                                        user_host.room.number)
-            if user_host.room else "Kein Raum",
-            'dns_entries': [
-                [record_readable_name_filter(record), record.information_human]
-                for record in user_host.records
-            ],
-            'actions': [
-                # TODO insert links to the pages for editing / deleting
-                #   (if implemented, of course…)
-                {'title': 'Bearbeiten', 'href': '', 'icon': 'glyphicon-edit'},
-                {'title': 'Löschen', 'href': '', 'icon': 'glyphicon-trash'}
-            ]
-        } for user_host in User.q.get(user_id).user_hosts])
-
-
-@bp.route("/show/<user_id>/devices")
-def user_show_devices_json(user_id):
->>>>>>> 229d6ae9
     list_items = []
     for user_host in User.q.get(user_id).user_hosts:
         for ip in user_host.ips:
