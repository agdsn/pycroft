--- conflicted
+++ resolved
@@ -12,11 +12,8 @@
 from pycroft.model import user, session
 from pycroft.model.user import User
 from web.blueprints import BlueprintNavigation
-<<<<<<< HEAD
+from web.blueprints.user.forms import UserSearchForm, UserCreateForm
 from pycroft.model import dormitory
-=======
-from web.blueprints.user.forms import UserSearchForm, UserCreateForm
->>>>>>> 518e75ad
 
 bp = Blueprint('user', __name__, )
 nav = BlueprintNavigation(bp, "Nutzer")
@@ -35,26 +32,12 @@
 @bp.route('/')
 @nav.navigate(u"Übersicht")
 def overview():
-<<<<<<< HEAD
     dormitories_list = dormitory.Dormitory.q.all()
     dormitories_list = sorted(dormitories_list,
         key=lambda dormitory: sort_key(dormitory))
 
     return render_template('user/overview.html',
         dormitories=dormitories_list)
-
-
-@bp.route('/dormitory/<dormitory_id>')
-def dormitory_floors(dormitory_id):
-    floors_list = ["dummy 1", "dummy 2", "dummy 3"]
-    return render_template('user/floors.html',
-        floors=floors_list, page_title=u"Etagen Wohnheim XY")
-=======
-    user_list = user.User.q.all()
-    return render_template('user/user_list.html',
-                           page_title=u"Nutzerübersicht", users=user_list)
->>>>>>> 518e75ad
-
 
 @bp.route('/show/<user_id>')
 def user_show(user_id):
@@ -63,17 +46,15 @@
         page_title=u"Nutzer anzeigen: " + user_id,
         user=user_list)
 
+@bp.route('/dormitory/<dormitory_id>')
+def dormitory_floors(dormitory_id):
+    floors_list = ["dummy 1", "dummy 2", "dummy 3"]
+    return render_template('user/floors.html',
+        floors=floors_list, page_title=u"Etagen Wohnheim XY")
 
 @bp.route('/create', methods=['GET', 'POST'])
 @nav.navigate("Anlegen")
 def create():
-<<<<<<< HEAD
-    flash("Test1", "info")
-    flash("Test2", "warning")
-    flash("Test3", "error")
-    flash("Test4", "success")
-    return render_template('user/base.html')
-=======
     form = UserCreateForm()
     if form.validate_on_submit():
         myUser = user.User(login=form.login.data,
@@ -85,15 +66,11 @@
         return redirect(url_for('.overview'))
     return render_template('user/user_create.html',
         page_title=u"Neuer Nutzer", form=form)
->>>>>>> 518e75ad
 
 
 @bp.route('/search', methods=['GET', 'POST'])
 @nav.navigate("Suchen")
 def search():
-<<<<<<< HEAD
-    return render_template('user/base.html')
-=======
     form = UserSearchForm()
     if form.validate_on_submit():
         # Check: with_entities
@@ -110,5 +87,4 @@
                                page_title=u"Nutzer Suchergebnis",
                                results=userResult.all(), form=form)
     return render_template('user/user_search.html',
-                           page_title=u"Nutzer Suchen", form=form)
->>>>>>> 518e75ad
+                           page_title=u"Nutzer Suchen", form=form)