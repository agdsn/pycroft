# -*- coding: utf-8 -*-
# Copyright (c) 2015 The Pycroft Authors. See the AUTHORS file.
# This file is part of the Pycroft project and licensed under the terms of
# the Apache License, Version 2.0. See the LICENSE file for details.


from flask.ext.wtf import Form
from wtforms.validators import DataRequired, Regexp
<<<<<<< HEAD
from pycroft.model.dns import ARecord
from pycroft.model.port import SwitchPort
=======
from pycroft.model.port import Port
>>>>>>> 80e8c58b
from web.form.fields.core import TextField, SelectField, QuerySelectField
from web.form.fields.custom import ReadonlyTextField


class SwitchPortForm(Form):
    name = TextField(u"Port Name",
        [DataRequired(message=u"Name?"),
         Regexp(regex=SwitchPort.name_regex,
             message=u"Richtig ist z.B. A2")])


class CNAMERecordEditForm(Form):
    name = TextField(u"Alias Name", [DataRequired(message=u"Alias?")])
    record_for = ReadonlyTextField(u"für")


class RecordCreateForm(Form):
    type = SelectField(u"Type",
        choices=[('a_record', 'ARecord'), ('aaaa_record', 'AAAARecord'),
                 ('cname_record', 'CNAMERecord'), ('mx_record', 'MXRecord'),
                 ('ns_record', 'NSRecord'), ('srv_record', 'SRVRecord')])


class CNAMERecordCreateForm(Form):
    name = TextField(u"Alias Name", [DataRequired(message=u"Alias?")])
    record_for = QuerySelectField(u"für", get_label='name')<|MERGE_RESOLUTION|>--- conflicted
+++ resolved
@@ -6,12 +6,7 @@
 
 from flask.ext.wtf import Form
 from wtforms.validators import DataRequired, Regexp
-<<<<<<< HEAD
-from pycroft.model.dns import ARecord
-from pycroft.model.port import SwitchPort
-=======
 from pycroft.model.port import Port
->>>>>>> 80e8c58b
 from web.form.fields.core import TextField, SelectField, QuerySelectField
 from web.form.fields.custom import ReadonlyTextField
 
@@ -19,7 +14,7 @@
 class SwitchPortForm(Form):
     name = TextField(u"Port Name",
         [DataRequired(message=u"Name?"),
-         Regexp(regex=SwitchPort.name_regex,
+         Regexp(regex=Port.name_regex,
              message=u"Richtig ist z.B. A2")])
 
 
