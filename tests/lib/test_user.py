# -*- coding: utf-8 -*-
# Copyright (c) 2015 The Pycroft Authors. See the AUTHORS file.
# This file is part of the Pycroft project and licensed under the terms of
# the Apache License, Version 2.0. See the LICENSE file for details.
from datetime import timedelta

from pycroft.model.port import PatchPort
from pycroft.model.user import Membership, PropertyGroup
from tests import FixtureDataTestBase
from pycroft import config
from pycroft.helpers.interval import closedopen
from pycroft.lib import user as UserHelper
from pycroft.model import (
    user, facilities, session, logging, finance, dns, host)
from tests.fixtures.config import ConfigData, PropertyData
from tests.fixtures.dummy.facilities import DormitoryData, RoomData
from tests.fixtures.dummy.finance import SemesterData, FinanceAccountData
from tests.fixtures.dummy.host import (
    IPData, PatchPortData,UserNetDeviceData, UserHostData)
from tests.fixtures.dummy.net import SubnetData, VLANData
from tests.fixtures.dummy.property import TrafficGroupData
from tests.fixtures.dummy.user import UserData


class Test_010_User_Move(FixtureDataTestBase):
    datasets = [ConfigData, DormitoryData, IPData, PatchPortData, RoomData,
                SubnetData, UserData, UserNetDeviceData, UserHostData, VLANData]

    def setUp(self):
        super(Test_010_User_Move, self).setUp()
        self.user = user.User.q.filter_by(
            login=UserData.dummy.login).one()
        self.processing_user = user.User.q.filter_by(
            login=UserData.privileged.login).one()
        self.old_room = self.user.room #dormitory.Room.q.get(1)
        self.same_dormitory = facilities.Dormitory.q.filter_by(
            short_name=DormitoryData.dummy_house1.short_name).one()
        assert self.same_dormitory == self.old_room.dormitory
        self.other_dormitory = facilities.Dormitory.q.filter_by(
            short_name=DormitoryData.dummy_house2.short_name).one()

        self.new_room_other_dormitory = facilities.Room.q.filter_by(
            dormitory=self.other_dormitory).one()
        self.new_room_same_dormitory = facilities.Room.q.filter_by(
            dormitory=self.same_dormitory, number=RoomData.dummy_room3.number,
            level=RoomData.dummy_room3.level, inhabitable=True).one()
        self.new_patch_port = PatchPort.q.filter_by(
            name=PatchPortData.dummy_patch_port2.name).one()

    def test_0010_moves_into_same_room(self):
        self.assertRaisesInTransaction(
            AssertionError, UserHelper.move, self.user, self.old_room.dormitory,
            self.old_room.level, self.old_room.number, self.processing_user)

    def test_0020_moves_into_other_dormitory(self):
        UserHelper.move(self.user, self.new_room_other_dormitory.dormitory,
            self.new_room_other_dormitory.level,
            self.new_room_other_dormitory.number, self.processing_user)
        self.assertEqual(self.user.room, self.new_room_other_dormitory)
        self.assertEqual(self.user.user_hosts[0].room, self.new_room_other_dormitory)
        #TODO test for changing ip


class Test_020_User_Move_In(FixtureDataTestBase):
    datasets = [ConfigData, DormitoryData, FinanceAccountData, IPData,
                PatchPortData, PropertyData, RoomData, SemesterData, SubnetData,
                TrafficGroupData, UserData, UserHostData, UserNetDeviceData,
                VLANData]

    def setUp(self):
        super(Test_020_User_Move_In, self).setUp()
        self.processing_user = user.User.q.filter_by(
            login=UserData.privileged.login).one()

    def test_0010_move_in(self):
        test_name = u"Hans"
        test_login = u"hans66"
        test_email = u"hans@hans.de"
        test_dormitory = facilities.Dormitory.q.first()
        test_hostname = "hans"
        test_mac = "12:11:11:11:11:11"

        new_user = UserHelper.move_in(
            test_name,
            test_login,
            test_email,
            test_dormitory,
            level=1,
            room_number="1",
            host_name=test_hostname,
            mac=test_mac,
            processor=self.processing_user,
            moved_from_division=False,
            already_paid_semester_fee=False
        )

        self.assertEqual(new_user.name, test_name)
        self.assertEqual(new_user.login, test_login)
        self.assertEqual(new_user.email, test_email)
        self.assertEqual(new_user.room.dormitory, test_dormitory)
        self.assertEqual(new_user.room.number, "1")
        self.assertEqual(new_user.room.level, 1)

<<<<<<< HEAD
        user_host = host.UserHost.q.filter_by(owner=new_user).one()
        user_net_device = host.UserNetDevice.q.filter_by(host=user_host).one()
=======
        user_host = host.UserHost.q.filter_by(user=new_user).one()
        self.assertEqual(len(user_host.user_net_devices), 1)
        user_net_device = user_host.user_net_devices[0]
        self.assertEqual(len(user_net_device.ips), 1)
        user_ip = user_net_device.ips[0]
>>>>>>> 80e8c58b
        self.assertEqual(user_net_device.mac, test_mac)
        user_dns_name = dns.DNSName.q.filter_by(name=test_hostname).one()
        user_cname_record = dns.CNAMERecord.q.filter_by(name=user_dns_name).one()
        self.assertEqual(user_cname_record.name.name, test_hostname)
        user_address_record = dns.AddressRecord.q.filter_by(address=user_ip).one()
        self.assertEqual(user_cname_record.cname, user_address_record.name)

        # checks the initial group memberships
        active_user_groups = (new_user.active_property_groups() +
                              new_user.active_traffic_groups())
        for group in (config.member_group, config.network_access_group):
            self.assertIn(group, active_user_groups)

        self.assertTrue(UserHelper.has_network_access(new_user))
        self.assertIsNotNone(new_user.finance_account)
        self.assertEqual(new_user.finance_account.balance, 4000)
        self.assertFalse(new_user.has_property("away"))


class Test_030_User_Move_Out(FixtureDataTestBase):
    datasets = [ConfigData, FinanceAccountData, IPData, PatchPortData,
                SemesterData, TrafficGroupData]

    def setUp(self):
        super(Test_030_User_Move_Out, self).setUp()
        self.processing_user = user.User.q.filter_by(
            login=UserData.privileged.login).one()

    def test_0030_move_out(self):
        test_name = u"Hans"
        test_login = u"hans66"
        test_email = u"hans@hans.de"
        test_dormitory = facilities.Dormitory.q.first()
        test_mac = "12:11:11:11:11:11"

        new_user = UserHelper.move_in(
            test_name,
            test_login,
            test_email,
            test_dormitory,
            level=1,
            room_number="1",
            mac=test_mac,
            processor=self.processing_user,
            moved_from_division=False,
            already_paid_semester_fee=False
        )
        session.session.commit()

        out_time = session.utcnow()

        UserHelper.move_out(user=new_user, comment="",
                            processor=self.processing_user, when=out_time)

        # check ends_at of moved out user
        for membership in new_user.memberships:
            self.assertIsNotNone(membership.ends_at)
            self.assertLessEqual(membership.ends_at, out_time)

        # check if users finance account still exists
        finance_account = new_user.finance_account
        self.assertIsNotNone(finance_account)


class Test_040_User_Edit_Name(FixtureDataTestBase):
    datasets = [ConfigData, DormitoryData, RoomData, UserData]

    def setUp(self):
        super(Test_040_User_Edit_Name, self).setUp()
        self.user = user.User.q.filter_by(
            login=UserData.dummy.login).one()

    def test_0010_correct_new_name(self):
        new_name = "A new name"
        self.assertNotEqual(new_name, self.user.name)
        UserHelper.edit_name(self.user, new_name, self.user)
        self.assertEqual(self.user.name, new_name)


class Test_050_User_Edit_Email(FixtureDataTestBase):
    datasets = [ConfigData, DormitoryData, RoomData, UserData]

    def setUp(self):
        super(Test_050_User_Edit_Email, self).setUp()
        self.user = user.User.q.filter_by(
            login=UserData.dummy.login).one()

    def test_0010_correct_new_email(self):
        new_mail = "user@example.net"
        self.assertNotEqual(new_mail, self.user.email)
        UserHelper.edit_email(self.user, new_mail, self.user)
        self.assertEqual(self.user.email, new_mail)


class Test_070_User_Move_Out_Temporarily(FixtureDataTestBase):
    datasets = [ConfigData, FinanceAccountData, IPData, PatchPortData,
                PropertyData, SemesterData, TrafficGroupData]

    def setUp(self):
        super(Test_070_User_Move_Out_Temporarily, self).setUp()
        self.processing_user = user.User.q.filter_by(
            login=UserData.privileged.login).one()

    def test_0010_move_out_temporarily(self):
        test_name = u"Hans"
        test_login = u"hans66"
        test_email = u"hans@hans.de"
        test_dormitory = facilities.Dormitory.q.first()
        test_mac = "12:11:11:11:11:11"

        new_user = UserHelper.move_in(
            test_name,
            test_login,
            test_email,
            test_dormitory,
            level=1,
            room_number="1",
            mac=test_mac,
            processor=self.processing_user,
            moved_from_division=False,
            already_paid_semester_fee=False
        )
        session.session.commit()

        during = closedopen(session.utcnow(), None)
        self.assertFalse(new_user.has_property("away"))

        UserHelper.move_out_temporarily(new_user, "", self.processing_user,
                                        during)
        session.session.commit()

        # check for tmpAusgezogen group membership
        self.assertIn(new_user, config.away_group.active_users())
        self.assertIn(config.away_group, new_user.active_property_groups())
        self.assertTrue(new_user.has_property("away"))

        # check if user has no ips left
        for user_host in new_user.user_hosts:
            for net_device in user_host.user_net_devices:
                self.assertEqual(net_device.ips, [])

        # check log message
        log_entry = new_user.user_log_entries[-1]
        self.assertAlmostEqual(log_entry.created_at, during.begin,
                               delta=timedelta(seconds=1))
        self.assertEqual(log_entry.author, self.processing_user)


class Test_080_User_Block(FixtureDataTestBase):
    datasets = [ConfigData, DormitoryData, PropertyData, RoomData, UserData]

    def test_0010_user_has_no_network_access(self):
        u = user.User.q.filter_by(login=UserData.dummy.login).one()
        verstoss = PropertyGroup.q.filter(
            PropertyGroup.name == u"Verstoß").first()
#       Ich weiß nicht, ob dieser Test noch gebraucht wird!
#       self.assertTrue(u.has_property("network_access"))
        self.assertNotIn(verstoss, u.active_property_groups())

        blocked_user = UserHelper.block(u, u"test", u)
        session.session.commit()

        self.assertFalse(blocked_user.has_property("network_access"))
        self.assertIn(verstoss, blocked_user.active_property_groups())

        self.assertEqual(blocked_user.user_log_entries[0].author, u)


class Test_090_User_Is_Back(FixtureDataTestBase):
    datasets = [ConfigData, IPData, PropertyData, UserData]

    def setUp(self):
        super(Test_090_User_Is_Back, self).setUp()
        self.processing_user = user.User.q.filter_by(
            login=UserData.privileged.login).one()
        self.user = user.User.q.filter_by(login=UserData.dummy.login).one()
        UserHelper.move_out_temporarily(user=self.user, comment='',
                                        processor=self.processing_user)
        session.session.commit()

    def test_0010_user_is_back(self):
        self.assertTrue(self.user.has_property("away"))
        UserHelper.is_back(self.user, self.processing_user)
        session.session.commit()

        # check whether user has at least one ip
        self.assertNotEqual(self.user.user_hosts[0].user_net_devices[0].ips, [])

        # check log message
        log_entry = self.user.user_log_entries[-1]
        self.assertAlmostEqual(log_entry.created_at, session.utcnow(),
                               delta=timedelta(seconds=5))
        self.assertEqual(log_entry.author, self.processing_user)

        self.assertFalse(self.user.has_property("away"))<|MERGE_RESOLUTION|>--- conflicted
+++ resolved
@@ -101,16 +101,11 @@
         self.assertEqual(new_user.room.number, "1")
         self.assertEqual(new_user.room.level, 1)
 
-<<<<<<< HEAD
-        user_host = host.UserHost.q.filter_by(owner=new_user).one()
-        user_net_device = host.UserNetDevice.q.filter_by(host=user_host).one()
-=======
         user_host = host.UserHost.q.filter_by(user=new_user).one()
         self.assertEqual(len(user_host.user_net_devices), 1)
         user_net_device = user_host.user_net_devices[0]
         self.assertEqual(len(user_net_device.ips), 1)
         user_ip = user_net_device.ips[0]
->>>>>>> 80e8c58b
         self.assertEqual(user_net_device.mac, test_mac)
         user_dns_name = dns.DNSName.q.filter_by(name=test_hostname).one()
         user_cname_record = dns.CNAMERecord.q.filter_by(name=user_dns_name).one()
