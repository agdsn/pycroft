# -*- coding: utf-8 -*-
# Copyright (c) 2015 The Pycroft Authors. See the AUTHORS file.
# This file is part of the Pycroft project and licensed under the terms of
# the Apache License, Version 2.0. See the LICENSE file for details.
"""
pycroft.lib.user
~~~~~~~~~~~~~~

This module contains.

:copyright: (c) 2012 by AG DSN.
"""

from datetime import datetime, time
import re

from sqlalchemy import and_, exists, func, literal

from pycroft import messages, config
from pycroft.helpers import user
from pycroft.helpers.errorcode import Type1Code, Type2Code
from pycroft.helpers.i18n import deferred_gettext
from pycroft.helpers.interval import (
    Interval, IntervalSet, UnboundedInterval, closed, closedopen)
from pycroft.lib.host import generate_hostname
from pycroft.lib.net import get_free_ip, ptr_name
from pycroft.model.accounting import TrafficVolume
from pycroft.model.dns import AddressRecord, CNAMERecord, DNSName, PTRRecord
from pycroft.model.facilities import Room
from pycroft.model.finance import FinanceAccount
from pycroft.model.host import Host, IP, UserHost, UserNetDevice
from pycroft.model import session
from pycroft.model.session import with_transaction
from pycroft.model.user import User, Membership, TrafficGroup
from pycroft.lib.logging import log_user_event
from pycroft.lib.finance import get_current_semester, user_has_paid


def encode_type1_user_id(user_id):
    """Append a type-1 error detection code to the user_id."""
    return u"{0:04d}-{1:d}".format(user_id, Type1Code.calculate(user_id))


type1_user_id_pattern = re.compile(ur"^(\d{4,})-(\d)$", re.UNICODE)


def decode_type1_user_id(string):
    """
    If a given string is a type1 user id return a (user_id, code) tuple else
    return None.
    :param unicode string: Type1 encoded user ID
    :returns (number, code) pair or None
    :rtype (Integral, Integral) | None
    """
    match = type1_user_id_pattern.match(string)
    return match.groups() if match else None


def encode_type2_user_id(user_id):
    """Append a type-2 error detection code to the user_id."""
    return u"{0:04d}-{1:02d}".format(user_id, Type2Code.calculate(user_id))


type2_user_id_pattern = re.compile(ur"^(\d{4,})-(\d{2})$", re.UNICODE)


def decode_type2_user_id(string):
    """
    If a given string is a type2 user id return a (user_id, code) tuple else
    return None.
    :param unicode string: Type2 encoded user ID
    :returns (number, code) pair or None
    :rtype (Integral, Integral) | None
    """
    match = type2_user_id_pattern.match(string)
    return match.groups() if match else None


# Move down here to solve cyclic import
from pycroft.lib.finance import RegistrationFee, SemesterFee, post_fees


class HostAliasExists(ValueError):
    pass


def setup_ipv4_networking(host):
    subnets = filter(lambda s: s.address.version == 4,
                     host.room.dormitory.subnets)
    for net_device in host.user_net_devices:
        ip_address, subnet = get_free_ip(subnets)
        new_ip = IP(net_device=net_device, address=ip_address,
                    subnet=subnet)
        session.session.add(new_ip)
        address_record_name = DNSName(name=generate_hostname(ip_address),
                                      zone=subnet.primary_dns_zone)
        session.session.add(AddressRecord(name=address_record_name,
                                          address=new_ip))
        ptr_record_name = DNSName(name=ptr_name(subnet.address, ip_address),
                                  zone=subnet.reverse_dns_zone)
        session.session.add(ptr_record_name)
        session.session.add(PTRRecord(name=ptr_record_name,
                                      address_id=new_ip.id,
                                      ptrdname=address_record_name))
        if host.desired_name:
            name_exists = session.session.query(
                exists().where(and_(DNSName.name == host.desired_name,
                                    DNSName.zone == config.user_zone))).scalar()
            if name_exists:
                raise HostAliasExists()
            cname_record_name = DNSName(name=host.desired_name,
                                        zone=config.user_zone)
            session.session.add(CNAMERecord(name=cname_record_name,
                                            cname=address_record_name))


@with_transaction
def move_in(name, login, email, dormitory, level, room_number, mac,
            processor, moved_from_division, already_paid_semester_fee, host_name=None):
    """
    This function creates a new user, assign him to a room and creates some
    initial groups and transactions.
    :param name: The full name of the user. (Max Mustermann)
    :param login: The unix login for the user.
    :param email: E-Mail address of the user.
    :param dormitory: The dormitory the user moves in.
    :param level: The level the user moves in.
    :param room_number: The room number the user moves in.
    :param mac: The mac address of the users pc.
    :param moved_from_division: User was already member of another division
    :param already_paid_semester_fee: User paid at other division for current semester
    :param host_name: An optional Hostname for the users pc.
    :return: The new user object.
    """

    room = Room.q.filter_by(number=room_number,
        level=level, dormitory=dormitory).one()


    now = session.utcnow()
    # create a new user
    new_user = User(
        login=login,
        name=name,
        email=email,
        room=room,
        registered_at=now,
        finance_account=FinanceAccount(name="", type="ASSET")
    )
    plain_password = user.generate_password(12)

    # set random initial password
    new_user.set_password(plain_password)
    with session.session.begin(subtransactions=True):
        session.session.add(new_user)
    new_user.finance_account.name = deferred_gettext(u"User {id}").format(
        id=new_user.id).to_json()

    # create one new host (including net_device) for the new user
<<<<<<< HEAD
    subnets = filter(lambda s: s.ip_type == '4', dormitory.subnets)
    ip_address = get_free_ip(subnets)
    subnet = select_subnet_for_ip(ip_address, subnets)
    #ToDo: Which port to choose if room has more than one?
    # --> The one that is connected to a switch!
    # ---> what if there are two or more ports in one room connected to the switch? (double bed room)
    patch_port = room.patch_ports[0]

    new_host = UserHost(owner=new_user, room=room)
=======
    new_host = UserHost(user=new_user, room=room, desired_name=host_name)
>>>>>>> 80e8c58b
    session.session.add(new_host)
    session.session.add(UserNetDevice(mac=mac, host=new_host))
    setup_ipv4_networking(new_host)

    for group in (config.member_group, config.network_access_group):
        make_member_of(new_user, group, processor, closed(now, None))

    if moved_from_division:
        group = config.moved_from_division_group
        make_member_of(new_user, group, processor, closedopen(now, None))

    if already_paid_semester_fee:
        group = config.already_paid_semester_fee_group
        during = closed(now, datetime.combine(
            get_current_semester().ends_on, time.max))
        make_member_of(new_user, group, processor, during)

    fees = [
        RegistrationFee(config.registration_fee_account),
        SemesterFee(config.semester_fee_account),
    ]
    # Post initial fees
    post_fees([new_user], fees, processor)

    log_user_event(author=processor,
                   message=deferred_gettext(u"Moved in.").to_json(),
                   user=new_user)

    #TODO: print plain password on paper instead
    print(u"new password: " + plain_password)

    return new_user


def migrate_user_host(host, new_room, processor):
    """
    Migrate a UserHost to a new room and if necessary to a new subnet.
    If the host changes subnet, it will get a new IP address and existing CNAME
    records will point to the primary name of the new address.
    :param UserHost host: Host to be migrated
    :param Room new_room: new room of the host
    :param User processor: User processing the migration
    :return:
    """
    old_room = host.room
    host.room = new_room
    if old_room.dormitory_id == new_room.dormitory_id:
        return
    for net_dev in host.user_net_devices:
        old_ips = tuple(ip for ip in net_dev.ips)
        for old_ip in old_ips:
            ip_address, subnet = get_free_ip(new_room.dormitory.subnets)
            new_ip = IP(net_device=net_dev, address=ip_address,
                        subnet=subnet)
            session.session.add(new_ip)
            address_record_name = DNSName(name=generate_hostname(ip_address),
                                          zone=subnet.primary_dns_zone)
            session.session.add(address_record_name)
            session.session.add(AddressRecord(name=address_record_name,
                                              address=new_ip))
            # Migrate existing CNAME records
            cname_target_ids = frozenset(r.name.id
                                         for r in old_ip.address_records)
            if cname_target_ids:
                cnames = CNAMERecord.q.filter(CNAMERecord.cname_id.in_(
                    cname_target_ids
                ))
                for cname_record in cnames:
                    cname_record.cname = address_record_name
            ptr_record_name = DNSName(name=ptr_name(subnet.address, ip_address),
                                      zone=subnet.reverse_dns_zone)
            session.session.add(ptr_record_name)
            session.session.add(PTRRecord(name=ptr_record_name,
                                          address_id=new_ip.id,
                                          ptrdname=address_record_name))
            old_address = old_ip.address
            session.session.delete(old_ip)

            message = deferred_gettext(u"Changed IP from {} to {}.").format(
                old_ip=str(old_address), new_ip=str(new_ip))
            log_user_event(author=processor, user=host.user,
                           message=message.to_json())


#TODO ensure serializability
@with_transaction
def move(user, dormitory, level, room_number, processor):
    """
    Moves the user into another room.
    :param user: The user to be moved.
    :param dormitory: The new dormitory.
    :param level: The level of the new room.
    :param room_number: The number of the new room.
    :param processor: The user who is currently logged in.
    :return: The user object of the moved user.
    """

    old_room = user.room
    new_room = Room.q.filter_by(
        number=room_number,
        level=level,
        dormitory_id=dormitory.id
    ).one()

    assert old_room != new_room,\
        "A User is only allowed to move in a different room!"

    user.room = new_room

    message = deferred_gettext(u"Moved from {} to {}.")
    log_user_event(
        author=processor,
        message=message.format(str(old_room), str(new_room)).to_json(),
        user=user
    )

    for user_host in user.user_hosts:
        migrate_user_host(user_host, new_room, processor)

    return user


@with_transaction
def edit_name(user, name, processor):
    """
    Changes the name of the user and creates a log entry.
    :param user: The user object.
    :param name: The new full name.
    :return: The changed user object.
    """
    if not name:
        raise ValueError()
    old_name = user.name
    user.name = name
    message = deferred_gettext(u"Changed name from {} to {}.")
    log_user_event(author=processor, user=user,
                   message=message.format(old_name, name).to_json())
    return user


@with_transaction
def edit_email(user, email, processor):
    """
    Changes the email address of a user and creates a log entry.
    :param user: User object to change
    :param email: New email address
    :param processor:User object of the processor, which issues the change
    :return:Changed user object
    """
    if not email:
        raise ValueError()
    old_email = user.email
    user.email = email
    message = deferred_gettext(u"Changed e-mail from {} to {}.")
    log_user_event(author=processor, user=user,
                   message=message.format(old_email, email).to_json())
    return user


#ToDo: Usecases überprüfen: standardmäßig nicht False?
def has_exceeded_traffic(user, when=None):
    """
    The function calculates the balance of the users traffic.
    :param user: The user object which has to be checked.
    :return: True if the user has more traffic than allowed and false if he
    did not exceed the limit.
    """
    return session.session.query(
        (
            func.max(TrafficGroup.traffic_limit) * literal(1.10) <
            func.sum(TrafficVolume.size)
        ).label("has_exceeded_traffic")
    ).select_from(
        TrafficGroup
    ).join(
        Membership
    ).join(
        User.user_hosts
    ).join(
        Host.ips
    ).join(
        IP.traffic_volumes
    ).filter(
        Membership.active(when),
        Membership.user_id == user.id
    ).scalar()

#ToDo: Funktion zur Abfrage dr Kontobilanz
def has_positive_balance(user):
    return True

def has_network_access(user):
    """
    The function evaluates if the user is allowed to connect to the network.
    :param user: The user object.
    :return: True if he is allowed to use the network, false if he is not.
    """
    return (user.has_property("network_access") and
            not has_exceeded_traffic(user) and
            has_positive_balance(user))


@with_transaction
def block(user, reason, processor, during=None):
    """
    This function blocks a user in a given interval by making him a member of
    the violation group in the given interval. A reason should be provided.
    :param User user: The user to be blocked.
    :param unicode reason: The reason of blocking.
    :param User processor: The admin who blocked the user.
    :param Interval|None during: The interval in which the user is blocked. If
    None the user will be blocked from now on without an upper bound.
    :return: The blocked user.
    """
    if during is None:
        during = closedopen(session.utcnow(), None)
    make_member_of(user, config.violation_group, processor, during)
    message = deferred_gettext(u"Blocked during {during}. Reason: {reason}.")
    log_user_event(message=message.format(during=during, reason=reason)
                   .to_json(), author=processor, user=user)
    return user


@with_transaction
def move_out(user, comment, processor, when):
    """
    This function moves out a user and finishes all move_in memberships.
    move_in memberships are parsed from config.
    A log message is created.
    :param User user: The user to move out.
    :param unicode|None comment: An optional comment
    :param User processor: The admin who is going to move out the user.
    :param datetime when: The time the user is going to move out.
    :return: The user that moved out.
    """
    for group in (config.member_group, config.network_access_group):
        remove_member_of(user, group, processor, closedopen(when, None))

    if comment:
        message = deferred_gettext(u"Moved out on {}. Comment: {}").format(
            when, comment)
    else:
        message = deferred_gettext(u"Moved out on {}.").format(when)

    log_user_event(
        message=message.to_json(),
        author=processor,
        user=user
    )

    return user


@with_transaction
def move_out_temporarily(user, comment, processor, during=None):
    """
    This function moves a user temporally. A log message is created.
    :param User user: The user to move out.
    :param unicode|None comment: Comment for temp moveout
    :param User processor: The admin who is going to move out the user.
    :param Interval[date]|None during: The interval in which the user is away.
    If None, interval is set from now without an upper bound.
    :return: The user to move out.
    """
    if during is None:
        during = closedopen(session.utcnow(), None)
    make_member_of(user, config.away_group, processor, during)

    #TODO: the ip should be deleted just! if the user moves out now!
    for user_host in user.user_hosts:
        for net_device in user_host.user_net_devices:
            for ip in net_device.ips:
                session.session.delete(ip)

    if comment:
        message = deferred_gettext(u"Moved out temporarily during {during}. "
                                   u"Comment: {comment}").format(
            during=during, comment=comment)
    else:
        message = deferred_gettext(u"Moved out temporarily {during}.").format(
            during=during)

    log_user_event(message=message.to_json(), author=processor, user=user)
    return user


@with_transaction
def is_back(user, processor):
    """
    After a user moved temporarily out, this function sets group memberships and
     creates a log message
    :param user: The User who is back.
    :param processor: The admin recognizing the users return.
    :return: The user who returned.
    """
    away_group = config.away_group
    remove_member_of(user, away_group, processor,
                     closedopen(session.utcnow(), None))

    for user_host in user.user_hosts:
        setup_ipv4_networking(user_host)

    log_user_event(message=deferred_gettext(u"Moved back in.").to_json(),
                   author=processor, user=user)
    return user


def infoflags(user):
    """Returns informational flags regarding the user
    :param User user: User object
    :return: A list of infoflags with a title and a value
    :rtype: list[dict[str, bool]]
    """
    return [
        {'title': u"Internetzugang", 'val': user.has_property("internet")},
        {'title': u"Traffic übrig", 'val': has_exceeded_traffic(user)},
        {'title': u"Bezahlt", 'val': user_has_paid(user)},
        {'title': u"Verstoßfrei", 'val': not user.has_property("violation")},
        {'title': u"Mailkonto", 'val': user.has_property("mail")},
    ]


@with_transaction
def grant_property(group, name):
    """
    Grants a property to a group.

    :param PropertyGroup group: a group
    :param str name: the name of the property
    :return: created or changed property object
    :rtype: Property
    """
    group.property_grants[name] = True
    return group.properties[name]


@with_transaction
def deny_property(group, name):
    """
    Denies a property to a group.

    :param PropertyGroup group: a group
    :param str name: the name of the property
    :return: created or changed property object
    :rtype: Property
    """
    group.property_grants[name] = False
    return group.properties[name]


@with_transaction
def remove_property(group, name):
    """
    Removes a property association (grant or denial) with a given group.

    :param PropertyGroup group: a group
    :param str name: the name of the property
    :raises ValueError: if group doesn't have a property with the given name
    """
    if not group.properties.pop(name, None):
        raise ValueError("Group {0} doesn't have property {1}"
                         .format(group.name, name))


@with_transaction
def make_member_of(user, group, processor, during=UnboundedInterval):
    """
    Makes a user member of a group in a given interval. If the given interval
    overlaps with an existing membership, this method will join the overlapping
    intervals together, so that there will be at most one membership for
    particular user in particular group at any given point in time.

    :param User user: the user
    :param Group group: the group
    :param User processor: User issuing the addition
    :param Interval during:
    """
    memberships = session.session.query(Membership).filter(
        Membership.user == user, Membership.group == group,
        Membership.active(during)).all()
    intervals = IntervalSet(
        closed(m.begins_at, m.ends_at) for m in memberships
    ).union(during)
    for m in memberships:
        session.session.delete(m)
    session.session.add_all(
        Membership(begins_at=i.begin, ends_at=i.end, user=user, group=group)
        for i in intervals)
    message = deferred_gettext(u"Added to group {group} during {during}.")
    log_user_event(message=message.format(group=group.name,
                                          during=during).to_json(),
                   user=user, author=processor)


@with_transaction
def remove_member_of(user, group, processor, during=UnboundedInterval):
    """
    Removes a user from a group in a given interval. The interval defaults to
    the unbounded interval, so that the user will be removed from the group at
    any point in time.

    :param User user: the user
    :param Group group: the group
    :param User processor: User issuing the removal
    :param Interval during:
    """
    memberships = session.session.query(Membership).filter(
        Membership.user == user, Membership.group == group,
        Membership.active(during)).all()
    intervals = IntervalSet(
        closed(m.begins_at, m.ends_at) for m in memberships
    ).difference(during)
    for m in memberships:
        session.session.delete(m)
    session.session.add_all(
        Membership(begins_at=i.begin, ends_at=i.end, user=user, group=group)
        for i in intervals)
    message = deferred_gettext(u"Removed from group {group} during {during}.")
    log_user_event(message=message.format(group=group.name,
                                          during=during).to_json(),
                   user=user, author=processor)<|MERGE_RESOLUTION|>--- conflicted
+++ resolved
@@ -157,19 +157,7 @@
         id=new_user.id).to_json()
 
     # create one new host (including net_device) for the new user
-<<<<<<< HEAD
-    subnets = filter(lambda s: s.ip_type == '4', dormitory.subnets)
-    ip_address = get_free_ip(subnets)
-    subnet = select_subnet_for_ip(ip_address, subnets)
-    #ToDo: Which port to choose if room has more than one?
-    # --> The one that is connected to a switch!
-    # ---> what if there are two or more ports in one room connected to the switch? (double bed room)
-    patch_port = room.patch_ports[0]
-
-    new_host = UserHost(owner=new_user, room=room)
-=======
     new_host = UserHost(user=new_user, room=room, desired_name=host_name)
->>>>>>> 80e8c58b
     session.session.add(new_host)
     session.session.add(UserNetDevice(mac=mac, host=new_host))
     setup_ipv4_networking(new_host)
