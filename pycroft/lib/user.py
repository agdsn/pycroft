--- conflicted
+++ resolved
@@ -187,39 +187,21 @@
     for user_host in user.user_hosts:
         net_dev = user_host.user_net_device
 
-<<<<<<< HEAD
     if old_room.dormitory_id != new_room.dormitory_id:
-        assert len(net_dev.ips) == 1, "A user should only have one ip!"
-        ip_addr = net_dev.ips[0]
-        old_ip = ip_addr.address
-        new_ip = host.get_free_ip(dormitory.subnets)
-        new_subnet = host.select_subnet_for_ip(new_ip,
-                                            dormitory.subnets)
-
-        ip_addr.change_ip(new_ip, new_subnet)
-
-        create_user_log_entry(author_id=processor.id,
-            message=config["move"]["ip_change_log_message"].format(
-                old_ip=old_ip, new_ip=new_ip),
-            timestamp=datetime.now(), user_id=user.id,
-            commit=False)
-=======
-        if old_room.dormitory_id != new_room.dormitory_id:
-            assert len(net_dev.ips) == 1, u"A user should only have one ip!"
+            assert len(net_dev.ips) == 1, "A user should only have one ip!"
             ip_addr = net_dev.ips[0]
             old_ip = ip_addr.address
-            new_address = host.get_free_ip(dormitory.subnets)
-            new_subnet = host.select_subnet_for_ip(new_address,
-                                                dormitory.subnets)
-
-            ip_addr.change_ip(new_address, new_subnet)
-
-            ip_change_log_entry = UserLogEntry(author_id=processor.id,
-                message=u"IPv4 von %s auf %s geändert" % (
-                old_ip, new_address),
-                timestamp=datetime.now(), user_id=user.id)
-            session.session.add(ip_change_log_entry)
->>>>>>> 92f70ec2
+            new_ip = host.get_free_ip(dormitory.subnets)
+            new_subnet = host.select_subnet_for_ip(new_ip,
+                                                   dormitory.subnets)
+
+            ip_addr.change_ip(new_ip, new_subnet)
+
+            create_user_log_entry(author_id=processor.id,
+                message=config["move"]["ip_change_log_message"].format(
+                    old_ip=old_ip, new_ip=new_ip),
+                timestamp=datetime.now(), user_id=user.id,
+                commit=False)
 
     #TODO set new PatchPort for each NetDevice in each Host that moves to the new room
     #moves the host in the new room and assign the belonging net_device to the new patch_port
@@ -280,14 +262,13 @@
     :return: True if the user has more traffic than allowed and false if he
     did not exceed the limit.
     """
-<<<<<<< HEAD
     result = session.session.query(
         User.id,
         (func.max(TrafficGroup.traffic_limit) * 1.10) < func.sum(TrafficVolume.size).label("has_exceeded_traffic")
     ).join(
         User.active_traffic_groups
     ).join(
-        User.user_host
+        User.user_hosts
     ).join(
         Host.ips
     ).join(
@@ -298,13 +279,6 @@
         User.id
     ).first()
 
-=======
-    result = session.session.query(User.id,
-        (func.max(TrafficGroup.traffic_limit) * 1.10) < func.sum(
-            TrafficVolume.size).label("has_exceeded_traffic")).join(
-        User.active_traffic_groups).join(User.user_hosts).join(Host.ips).join(
-        Ip.traffic_volumes).filter(User.id == user.id).group_by(User.id).first()
->>>>>>> 92f70ec2
     if result is not None:
         return result.has_exceeded_traffic
     else:
@@ -457,15 +431,10 @@
     create_membership(group_id=away_group.id, user_id=user.id, start_date=date,
                       end_date=None, commit=False)
 
-<<<<<<< HEAD
     #TODO: the ip should be deleted just! if the user moves out now!
-    if user.user_host is not None:
-        session.session.delete(user.user_host.user_net_device.ips[0])
-=======
-    new_membership = Membership(group=away_group, user=user)
     for user_host in user.user_hosts:
-        session.session.delete(user_host.user_net_device.ips[0])
->>>>>>> 92f70ec2
+        if user_host is not None:
+            session.session.delete(user_host.user_net_device.ips[0])
 
     log_message = config["move_out_tmp"]["log_message"].format(
         date=date.strftime("%d.%m.%Y")
@@ -510,20 +479,13 @@
     ip_address = host.get_free_ip(subnets)
     subnet = host.select_subnet_for_ip(ip_address, subnets)
 
-<<<<<<< HEAD
-    create_ip(
-        address=ip_address,
-        subnet_id=subnet.id,
-        net_device_id=user.user_host.user_net_device.id,
-        commit=False
-    )
-=======
     for user_host in user.user_hosts:
-        new_ip = Ip(address=ip_address, subnet=subnet,
-            net_device=user_host.user_net_device)
-
-        session.session.add(new_ip)
->>>>>>> 92f70ec2
+        create_ip(
+            address=ip_address,
+            subnet_id=subnet.id,
+            net_device_id=user_host.user_net_device.id,
+            commit=False
+        )
 
     create_user_log_entry(
         message=config["move_out_tmp"]["log_message_back"],
