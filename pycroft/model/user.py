--- conflicted
+++ resolved
@@ -1,5 +1,5 @@
 # -*- coding: utf-8 -*-
-# Copyright (c) 2012 The Pycroft Authors. See the AUTHORS file.
+# Copyright (c) 2011 The Pycroft Authors. See the AUTHORS file.
 # This file is part of the Pycroft project and licensed under the terms of
 # the Apache License, Version 2.0. See the LICENSE file for details.
 """
@@ -25,13 +25,4 @@
 
     # many to one from User to Room
     room = relationship("Room", backref=backref("users", order_by=id))
-<<<<<<< HEAD
-    room_id = Column(Integer, ForeignKey("room.id"))
-
-    def __str__(self):
-        print "user id :" + str(id)
-        print "name :" + self.name
-        print "registration_date :" + str(self.registration_date)
-=======
-    room_id = Column(Integer, ForeignKey("room.id"), nullable=False)
->>>>>>> 54a19b69
+    room_id = Column(Integer, ForeignKey("room.id"), nullable=False)