--- conflicted
+++ resolved
@@ -36,11 +36,7 @@
                                  nullable=False)
     reverse_dns_zone = relationship("DNSZone", foreign_keys=[reverse_dns_zone_id])
     reserved_addresses = Column(Integer, default=0, nullable=False)
-<<<<<<< HEAD
     ip_type = Column(Enum("4", "6", name="subnet_ip_type"), nullable=False)
-    description = Column(String(50))
-=======
->>>>>>> 80e8c58b
 
     # many to many from Subnet to VLAN
     vlans = relationship(VLAN, backref=backref("subnets"),
@@ -60,90 +56,4 @@
     "association_subnet_vlan",
     ModelBase.metadata,
     Column("subnet_id", Integer, ForeignKey(Subnet.id)),
-    Column("vlan_id", Integer, ForeignKey(VLAN.id)))
-
-
-def _other_subnets_for_mac(net_device):
-    """Helper function for duplicate MAC address checking.
-
-    This retrieves a list of all Subnet addresses connected to any
-    other NetDevice (i.e. not the given net_device) with the same MAC
-    address as net_device.
-
-    :param net_device: The NetDevice we are interested in.
-    :return: List of all Subnet addresses connected to a different NetDevice
-    with the same MAC address as net_device.
-
-    """
-    return object_session(net_device).query(
-        Subnet.address
-    ).filter(
-        NetDevice.mac == net_device.mac,
-        NetDevice.id != net_device.id,
-    ).join(
-        IP,
-        NetDevice
-    ).distinct().all()
-
-
-def _check_mac_unique_in_subnets(mapper, connection, target):
-    """Check for common (i.e. duplicate) MAC addresses between
-    different NetDevices on the same Subnet.
-
-    MAC addresses are not uniquely associated to a NetDevice, i.e.
-    there might be more than one NetDevice with a given MAC address,
-    and as long as all those NetDevices have no subnets in common,
-    this is fine.  However, a given MAC address must not appear on
-    more than one NetDevice on any given Subnet.
-
-    This is called when adding new or updating existing NetDevices.
-
-    """
-    own_subnets = [(ip.subnet.address,)
-                   for ip in target.ips
-                   if ip.subnet is not None]
-    other_subnets = _other_subnets_for_mac(target)
-
-    if len(set(own_subnets).intersection(other_subnets)) > 0:
-        raise MacExistsException("Mac already exists in this subnet!")
-
-
-event.listen(NetDevice, "before_insert", _check_mac_unique_in_subnets,
-             propagate=True)
-event.listen(NetDevice, "before_update", _check_mac_unique_in_subnets,
-             propagate=True)
-
-
-def _check_subnet_macs_unique(mapper, connection, target):
-    """Check for common (i.e. duplicate) MAC addresses between
-    different NetDevices on the same Subnet.
-
-    There might be more than one NetDevice with a given MAC
-    address. As long as those NetDevices are not connected to a common
-    subnet, this is fine. Also, a given NetDevice may have more than
-    one IP belonging to a given Subnet.
-
-    This is called when adding or updating Ips.
-
-    """
-    if target.subnet is not None:
-        own_subnet = target.subnet.address
-        other_subnets = object_session(target).query(
-            NetDevice.id,
-            IP.address,
-            Subnet.address
-        ).filter(
-            IP.id != target.id,
-            NetDevice.mac == target.net_device.mac,
-            NetDevice.id != target.net_device.id
-        ).join(
-            IP.net_device,
-            IP.subnet
-        ).all()
-
-        if own_subnet in [net for (_, _, net) in other_subnets]:
-            raise MacExistsException("Duplicate MAC address (already present "
-                                     "on one of the connected subnets)")
-
-event.listen(IP, "before_insert", _check_subnet_macs_unique)
-event.listen(IP, "before_update", _check_subnet_macs_unique)+    Column("vlan_id", Integer, ForeignKey(VLAN.id)))