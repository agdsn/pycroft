# -*- coding: utf-8 -*-
# Copyright (c) 2015 The Pycroft Authors. See the AUTHORS file.
# This file is part of the Pycroft project and licensed under the terms of
# the Apache License, Version 2.0. See the LICENSE file for details.
from sqlalchemy import Column, ForeignKey, event
from sqlalchemy.orm import backref, relationship, validates
from sqlalchemy.types import Integer, String
from pycroft.helpers.i18n import gettext
from pycroft.helpers.net import mac_regex

from pycroft.model.base import ModelBase
from pycroft.model.types import (
    IPAddress, MACAddress, InvalidMACAddressException)


class Host(ModelBase):
    discriminator = Column('type', String(50), nullable=False)
    __mapper_args__ = {'polymorphic_on': discriminator}

    # many to one from Host to User
    owner_id = Column(Integer, ForeignKey("user.id", ondelete="CASCADE"),
                     nullable=True)

    # many to one from Host to Room
    room = relationship("Room", backref=backref("hosts"))
    room_id = Column(Integer, ForeignKey("room.id", ondelete="SET NULL"),
                     nullable=True)


class UserHost(Host):
    id = Column(Integer, ForeignKey(Host.id, ondelete="CASCADE"),
                primary_key=True)
    __mapper_args__ = {'polymorphic_identity': 'user_host'}

<<<<<<< HEAD
    # one to one from Host to User
    owner = relationship("User", backref=backref(
=======
    desired_name = Column(String(63))
    user = relationship("User", backref=backref(
>>>>>>> 80e8c58b
        "user_hosts", cascade="all, delete-orphan"))


class ServerHost(Host):
    id = Column(Integer, ForeignKey(Host.id, ondelete="CASCADE"),
                primary_key=True)
    __mapper_args__ = {'polymorphic_identity': 'server_host'}

    name = Column(String(255))

    owner = relationship("User", backref=backref(
        "server_hosts", cascade="all, delete-orphan"))


class Switch(Host):
    __mapper_args__ = {'polymorphic_identity': 'switch'}
    id = Column(Integer, ForeignKey(Host.id, ondelete="CASCADE"),
                primary_key=True)

    name = Column(String(127), nullable=False)

    management_ip = Column(String(127), nullable=False)

    owner = relationship("User", backref=backref(
        "switches", cascade="all, delete-orphan"))


<<<<<<< HEAD
def _check_user_host_in_user_room(mapper, connection, userhost):
    if userhost.room is not userhost.owner.room:
        raise Exception("UserHost can only be in user's room")

event.listen(UserHost, "before_insert", _check_user_host_in_user_room)
event.listen(UserHost, "before_update", _check_user_host_in_user_room)


class InvalidMACAddressException(Exception):
    pass


=======
>>>>>>> 80e8c58b
class MulticastFlagException(InvalidMACAddressException):
    pass


class TypeMismatch(Exception):
    pass


class NetDevice(ModelBase):
    """A logical network interface (hence the single MAC address), which means
    many net interfaces can be connected to the same switch port"""

    #foreign key discriminator
    discriminator = Column('type', String(50))
    __mapper_args__ = {'polymorphic_on': discriminator}

    mac = Column(MACAddress, nullable=False)

    host_id = Column(Integer, ForeignKey(Host.id, ondelete="CASCADE"),
                     nullable=False)

    @validates('mac')
    def validate_mac(self, _, mac_address):
        match = mac_regex.match(mac_address)
        if not match:
<<<<<<< HEAD
            raise InvalidMACAddressException(mac_address)
        components = match.groupdict()
        mac_bytes = (components['byte1'], components['byte2'],
                     components['byte3'], components['byte4'],
                     components['byte5'], components['byte6'])
        if int(mac_bytes[0], base=16) & 1:
            raise MulticastFlagException(mac_address)
        return ':'.join(mac_bytes).lower()
=======
            raise InvalidMACAddressException()
        if int(value[0:2], base=16) & 1:
            raise MulticastFlagException()
        return value
>>>>>>> 80e8c58b


class UserNetDevice(NetDevice):
    id = Column(Integer, ForeignKey(NetDevice.id, ondelete="CASCADE"),
                primary_key=True)

    __mapper_args__ = {'polymorphic_identity': "user_net_device"}

    host = relationship(UserHost,
                        backref=backref("user_net_devices",
                                        cascade="all, delete-orphan"))


class ServerNetDevice(NetDevice):
    id = Column(Integer, ForeignKey(NetDevice.id, ondelete="CASCADE"),
                primary_key=True)

    __mapper_args__ = {'polymorphic_identity': "server_net_device"}

    host = relationship(ServerHost,
                        backref=backref("server_net_devices",
                                        cascade="all, delete-orphan"))

    #TODO switch_port_id nicht Nullable machen: CLash mit Importscript
    switch_port_id = Column(Integer, ForeignKey('switch_port.id'),
                            nullable=True)
    switch_port = relationship("SwitchPort")


class SwitchNetDevice(NetDevice):
    id = Column(Integer, ForeignKey(NetDevice.id, ondelete="CASCADE"),
                primary_key=True)

    __mapper_args__ = {'polymorphic_identity': "switch_net_device"}

    host = relationship("Switch",
                        backref=backref("switch_net_devices",
                                        cascade="all, delete-orphan"))


<<<<<<< HEAD
class IPSubnetMismatchError(ValueError):
    pass


class Ip(ModelBase):
    # TODO: move to 'net'
    def __init__(self, *args, **kwargs):
        super(Ip, self).__init__(*args, **kwargs)

        if self.address is not None and self.subnet is not None:
            assert self.is_ip_valid, "Subnet does not contain the ip"

    address = Column(String(51), unique=True, nullable=False)
    #address = Column(postgresql.INET, nullable=True)

=======
class IP(ModelBase):
    address = Column(IPAddress, nullable=False, unique=True)
>>>>>>> 80e8c58b
    net_device_id = Column(Integer,
                           ForeignKey(NetDevice.id, ondelete="CASCADE"),
                           nullable=False)
    net_device = relationship(NetDevice,
                              backref=backref("ips",
                                              cascade="all, delete-orphan"))

    host = relationship(Host, secondary=NetDevice.__table__,
                        backref=backref("ips", viewonly=True), viewonly=True)

    subnet_id = Column(Integer, ForeignKey("subnet.id", ondelete="CASCADE"),
                       nullable=False)
    subnet = relationship("Subnet",
                          backref=backref("ips", cascade="all, delete-orphan"),
                          lazy='joined')

    def _check_subnet_valid(self, address, subnet):
        if address is None or subnet is None:
            return
        if address not in subnet:
            message = gettext('IP address {} is not contained in its subnet {}'
                              .format(address, subnet))
            raise ValueError(message)

    @validates('subnet')
    def validate_subnet(self, _, value):
        if value is None:
            return value
<<<<<<< HEAD
        if self.address and not self._ip_subnet_valid(self.address, value):
            raise IPSubnetMismatchError("Given subnet "+str(value)+" does not contain the ip "+str(self.address))
=======
        self._check_subnet_valid(self.address, value.address)
>>>>>>> 80e8c58b
        return value

    @validates("address")
    def validate_address(self, _, value):
        if value is None or self.subnet is None:
            return value
<<<<<<< HEAD
        if self.subnet is not None and not self._ip_subnet_valid(value, self.subnet):
            raise IPSubnetMismatchError("Subnet "+str(self.subnet.address)+" does not contain the given ip "+str(value))
=======
        self._check_subnet_valid(value, self.subnet.address)
>>>>>>> 80e8c58b
        return value


def _check_correct_ip_subnet(mapper, connection, target):
    if target.subnet is not None:
        target._check_subnet_valid(target.address, target.subnet.address)


event.listen(IP, "before_insert", _check_correct_ip_subnet)
event.listen(IP, "before_update", _check_correct_ip_subnet)<|MERGE_RESOLUTION|>--- conflicted
+++ resolved
@@ -14,11 +14,11 @@
 
 
 class Host(ModelBase):
-    discriminator = Column('type', String(50), nullable=False)
+    discriminator = Column('type', String(50))
     __mapper_args__ = {'polymorphic_on': discriminator}
 
     # many to one from Host to User
-    owner_id = Column(Integer, ForeignKey("user.id", ondelete="CASCADE"),
+    user_id = Column(Integer, ForeignKey("user.id", ondelete="CASCADE"),
                      nullable=True)
 
     # many to one from Host to Room
@@ -32,13 +32,8 @@
                 primary_key=True)
     __mapper_args__ = {'polymorphic_identity': 'user_host'}
 
-<<<<<<< HEAD
-    # one to one from Host to User
-    owner = relationship("User", backref=backref(
-=======
     desired_name = Column(String(63))
     user = relationship("User", backref=backref(
->>>>>>> 80e8c58b
         "user_hosts", cascade="all, delete-orphan"))
 
 
@@ -49,7 +44,7 @@
 
     name = Column(String(255))
 
-    owner = relationship("User", backref=backref(
+    user = relationship("User", backref=backref(
         "server_hosts", cascade="all, delete-orphan"))
 
 
@@ -62,38 +57,15 @@
 
     management_ip = Column(String(127), nullable=False)
 
-    owner = relationship("User", backref=backref(
+    user = relationship("User", backref=backref(
         "switches", cascade="all, delete-orphan"))
 
 
-<<<<<<< HEAD
-def _check_user_host_in_user_room(mapper, connection, userhost):
-    if userhost.room is not userhost.owner.room:
-        raise Exception("UserHost can only be in user's room")
-
-event.listen(UserHost, "before_insert", _check_user_host_in_user_room)
-event.listen(UserHost, "before_update", _check_user_host_in_user_room)
-
-
-class InvalidMACAddressException(Exception):
-    pass
-
-
-=======
->>>>>>> 80e8c58b
 class MulticastFlagException(InvalidMACAddressException):
     pass
 
 
-class TypeMismatch(Exception):
-    pass
-
-
 class NetDevice(ModelBase):
-    """A logical network interface (hence the single MAC address), which means
-    many net interfaces can be connected to the same switch port"""
-
-    #foreign key discriminator
     discriminator = Column('type', String(50))
     __mapper_args__ = {'polymorphic_on': discriminator}
 
@@ -103,24 +75,13 @@
                      nullable=False)
 
     @validates('mac')
-    def validate_mac(self, _, mac_address):
-        match = mac_regex.match(mac_address)
+    def validate_mac(self, _, value):
+        match = mac_regex.match(value)
         if not match:
-<<<<<<< HEAD
-            raise InvalidMACAddressException(mac_address)
-        components = match.groupdict()
-        mac_bytes = (components['byte1'], components['byte2'],
-                     components['byte3'], components['byte4'],
-                     components['byte5'], components['byte6'])
-        if int(mac_bytes[0], base=16) & 1:
-            raise MulticastFlagException(mac_address)
-        return ':'.join(mac_bytes).lower()
-=======
             raise InvalidMACAddressException()
         if int(value[0:2], base=16) & 1:
             raise MulticastFlagException()
         return value
->>>>>>> 80e8c58b
 
 
 class UserNetDevice(NetDevice):
@@ -161,26 +122,8 @@
                                         cascade="all, delete-orphan"))
 
 
-<<<<<<< HEAD
-class IPSubnetMismatchError(ValueError):
-    pass
-
-
-class Ip(ModelBase):
-    # TODO: move to 'net'
-    def __init__(self, *args, **kwargs):
-        super(Ip, self).__init__(*args, **kwargs)
-
-        if self.address is not None and self.subnet is not None:
-            assert self.is_ip_valid, "Subnet does not contain the ip"
-
-    address = Column(String(51), unique=True, nullable=False)
-    #address = Column(postgresql.INET, nullable=True)
-
-=======
 class IP(ModelBase):
     address = Column(IPAddress, nullable=False, unique=True)
->>>>>>> 80e8c58b
     net_device_id = Column(Integer,
                            ForeignKey(NetDevice.id, ondelete="CASCADE"),
                            nullable=False)
@@ -209,24 +152,14 @@
     def validate_subnet(self, _, value):
         if value is None:
             return value
-<<<<<<< HEAD
-        if self.address and not self._ip_subnet_valid(self.address, value):
-            raise IPSubnetMismatchError("Given subnet "+str(value)+" does not contain the ip "+str(self.address))
-=======
         self._check_subnet_valid(self.address, value.address)
->>>>>>> 80e8c58b
         return value
 
     @validates("address")
     def validate_address(self, _, value):
         if value is None or self.subnet is None:
             return value
-<<<<<<< HEAD
-        if self.subnet is not None and not self._ip_subnet_valid(value, self.subnet):
-            raise IPSubnetMismatchError("Subnet "+str(self.subnet.address)+" does not contain the given ip "+str(value))
-=======
         self._check_subnet_valid(value, self.subnet.address)
->>>>>>> 80e8c58b
         return value
 
 
