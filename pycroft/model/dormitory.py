--- conflicted
+++ resolved
@@ -38,15 +38,9 @@
 
 
 class Dormitory(ModelBase):
-<<<<<<< HEAD
-    number = Column(String(3), unique=True)
-    short_name = Column(String(5), unique=True)
-    street = Column(String(20))
-=======
     number = Column(String(3), unique=True, nullable=False)
+    short_name = Column(String(5), unique=True, nullable=False)
     street = Column(String(20), nullable=False)
-    short_name = Column(String(5), unique=True, nullable=False)
->>>>>>> 54a19b69
 
     #many to many from Dormitory to VLan
     vlans = relationship("VLan",
@@ -75,16 +69,10 @@
     dormitory = relationship("Dormitory", backref=backref("rooms",
                                                       order_by=number))
 
-<<<<<<< HEAD
     # one to one from PatchPort to Room
-    patch_port_id = Column(Integer, ForeignKey('patchport.id'))
+    patch_port_id = Column(Integer, ForeignKey('patchport.id'), nullable=False)
     patch_port = relationship(PatchPort, backref=backref("room",
                                                           uselist=False))
-=======
-    # many to one from PatchPort to Room
-    patch_port_id = Column(Integer, ForeignKey('patchport.id'), nullable=False)
-    patch_port = relationship("PatchPort", backref=backref("room"))
->>>>>>> 54a19b69
 
 
 class Subnet(ModelBase):
