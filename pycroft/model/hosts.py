--- conflicted
+++ resolved
@@ -25,13 +25,8 @@
     hostname = Column(String(255), nullable=False)
 
     # many to one from Host to User
-<<<<<<< HEAD
     user = relationship(User, backref=backref("hosts"))
-    user_id = Column(Integer, ForeignKey("user.id"))
-=======
-    user = relationship("User", backref=backref("hosts"))
     user_id = Column(Integer, ForeignKey("user.id"), nullable=True)
->>>>>>> 082d6352
 
 
 class NetDevice(ModelBase):
